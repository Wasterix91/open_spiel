--- conflicted
+++ resolved
@@ -298,12 +298,8 @@
 *   A precursor of UNO (see [here](https://www.unorules.org/crazy-eights/)).
 *   Players try to match the rank or suit of the previous played card.
 *   Eights are viewed as wild cards.
-<<<<<<< HEAD
-*   In an alternative version, special cards such as skip, reverse, draw-two are permitted.
-=======
 *   In an alternative version, special cards such as skip, reverse, draw-two are
     permitted.
->>>>>>> ee149736
 *   Nondeterministic.
 *   Imperfect information.
 *   >=2 players.
