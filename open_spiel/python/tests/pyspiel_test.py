--- conflicted
+++ resolved
@@ -122,11 +122,8 @@
         "misere",
         "turn_based_simultaneous_game",
         "normal_form_extensive_game",
-<<<<<<< HEAD
+        "repeated_game",
         "start_at",
-=======
-        "repeated_game",
->>>>>>> e94f189d
     ]
     self.assertCountEqual(games_with_mandatory_parameters, expected)
 
