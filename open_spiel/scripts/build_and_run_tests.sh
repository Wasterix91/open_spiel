#!/bin/bash

# Copyright 2019 DeepMind Technologies Ltd. All rights reserved.
#
# Licensed under the Apache License, Version 2.0 (the "License");
# you may not use this file except in compliance with the License.
# You may obtain a copy of the License at
#
#     http://www.apache.org/licenses/LICENSE-2.0
#
# Unless required by applicable law or agreed to in writing, software
# distributed under the License is distributed on an "AS IS" BASIS,
# WITHOUT WARRANTIES OR CONDITIONS OF ANY KIND, either express or implied.
# See the License for the specific language governing permissions and
# limitations under the License.

# The following scripts:
# (optionally) create a virtualenv
# (optionally) install the pip package dependencies
# builds open_spiel and executes the tests using the `python3` command.
#
# We assume "install.sh` has been run once before.

# As we encourage the use of a virtualenv, it is set to be used by default.
# Use the --novirtualenv flag to disable this feature.

# You will need to install at some points the requirements, within the
# virtualenv or as system wide packages. By default, it will be installed the
# first time the virtualenv is setup, but you can force an install using the
# --install=true flag.


# We use https://github.com/kward/shflags to define convenient flags.
. $(dirname "$0")/shflags

DEFINE_boolean 'virtualenv' true "Whether to use virtualenv. We enter a virtualenv (stored in venv/) only if this flag is true and we are not already in one."
# We define a string and not a boolean, because we can to know whether this flag
# has been explicitly set or not.
DEFINE_string 'install' "default" 'Whether to install requirements.txt packages. Doing it is slow. By default, it will be true (a) the first-time a virtualenv is being setup (if system_wide_packages is false), (b) if the user overrides it with "true".'
DEFINE_boolean 'system_wide_packages' false 'Whether to use --system-site-packages on the virtualenv.'
DEFINE_boolean 'build_with_pip' false 'Whether to use "python3 -m pip install ." or the usual cmake&make and ctest.'

FLAGS "$@" || exit $?
eval set -- "${FLAGS_ARGV}"

set -e  # exit when any command fails
# set -x  # Prints all executed command

MYDIR="$(dirname "$(realpath "$0")")"
source "${MYDIR}/global_variables.sh"

CXX=`which clang++`
if [ ! -x $CXX ]
then
  echo -n "clang++ not found in the path (the clang C++ compiler is needed to "
  echo "compile OpenSpiel). Exiting..."
  exit 1
fi

NPROC=nproc
if [[ "$OSTYPE" == "darwin"* ]]; then  # Mac OSX
  NPROC="sysctl -n hw.physicalcpu"
fi

MAKE_NUM_PROCS=$(${NPROC})
let TEST_NUM_PROCS=4*${MAKE_NUM_PROCS}

# if we are in a virtual_env, we will not create a new one inside.
if [[ "$VIRTUAL_ENV" != "" ]]
then
  echo -e "\e[1m\e[93mVirtualenv already detected. We do not create a new one.\e[0m"
  FLAGS_virtualenv=${FLAGS_FALSE}
fi


echo -e "\e[33mRunning ${0} from $PWD\e[0m"
PYBIN="python3"
if ! [ -x "$(command -v $PYBIN)" ]; then
  echo -e "\e[1m\e[93m$PYBIN not found! Skip build and test.\e[0m"
  continue
fi

<<<<<<< HEAD
if [[ ${BUILD_WITH_JULIA:-"OFF"} == "ON" ]]; then
  JlCxx_DIR=`julia --project=${MYDIR}/../julia -e 'using CxxWrap; print(joinpath(dirname(CxxWrap.jlcxx_path), "cmake", "JlCxx"))'`
fi

cmake -DPython_TARGET_VERSION=${PYVERSION} -DCMAKE_CXX_COMPILER=${CXX} -DJlCxx_DIR=$JlCxx_DIR ../open_spiel
make -j$MAKE_NUM_PROCS
=======
PY_VERSION_MAJOR=$($PYBIN -c 'import sys; print(sys.version_info.major)')
PYVERSION=$(python3 -c 'import sys; print(sys.version.split(" ")[0])')
>>>>>>> 90439efd

TMPDIR="."
VENV_DIR="$TMPDIR/venv"
if [[ ${FLAGS_virtualenv} -eq ${FLAGS_TRUE} ]]; then
  if ! [ -d "$VENV_DIR" ]; then
    extra_args=''
    if [[ ${FLAGS_system_wide_packages} -eq ${FLAGS_TRUE} ]]; then
      extra_args="--system-site-packages"
    else
      # If we are in a virtual-env, and are not using the system-wide packages
      # then we need to install the dependencies the first time the virtualenv
      # is created
      FLAGS_install="true"
    fi
    echo -e "\e[33mInstalling a virtualenv to $VENV_DIR. The setup is long the first time, please wait.\e[0m"
    virtualenv -p $PYBIN $VENV_DIR $extra_args
  else
    echo -e "\e[33mReusing virtualenv from $VENV_DIR.\e[0m"
  fi
  source $VENV_DIR/bin/activate
fi

# We only exit the virtualenv if we were asked to create one.
function cleanup {
  if [[ ${FLAGS_virtualenv} -eq ${FLAGS_TRUE} ]]; then
    echo "Exiting virtualenv"
    deactivate
  fi
}
trap cleanup EXIT


if [[ ${FLAGS_install} == "true" ]]; then
  echo -e "\e[33mInstalling the requirements (use --noinstall to skip).\e[0m"
  pip3 install --upgrade -r ./requirements.txt
else
  echo -e "\e[33mSkipping installation of requirements.txt.\e[0m"
fi

<<<<<<< HEAD
# Test Julia
if [[ ${BUILD_WITH_JULIA:-"OFF"} == "ON" ]]; then
  julia --project=${MYDIR}/../julia -e 'using Pkg; Pkg.build(); Pkg.test()'
fi

cd ..
=======

if [[ ${FLAGS_build_with_pip} -eq ${FLAGS_TRUE} ]]; then
  # TODO(author2): We probably want to use `python3 -m pip install .` directly
  # and skip the usage of nox.
  pip3 install nox

  if nox -s tests; then
    echo -e "\033[32mAll tests passed. Nicely done!\e[0m"
  else
    echo -e "\033[31mAt least one test failed.\e[0m"

    exit 1
  fi
else
  BUILD_DIR="build"
  mkdir -p $BUILD_DIR
  cd $BUILD_DIR

  echo "Building and testing in $PWD using 'python' (version $PYVERSION)."

  cmake -DPython_TARGET_VERSION=${PYVERSION} -DCMAKE_CXX_COMPILER=${CXX} ../open_spiel
  make -j$MAKE_NUM_PROCS

  export PYTHONPATH=$PYTHONPATH:`pwd`/../open_spiel
  export PYTHONPATH=$PYTHONPATH:`pwd`/python  # For the Python bindings of Pyspiel

  if ctest -j$TEST_NUM_PROCS --output-on-failure ../open_spiel; then
    echo -e "\033[32mAll tests passed. Nicely done!\e[0m"
  else
    echo -e "\033[31mAt least one test failed.\e[0m"
    echo "If this is the first time you have run these tests, try:"
    echo "pip3 install -r requirements.txt"
    echo "Note that outside a virtualenv, you will need to install the system "
    echo "wide matplotlib: sudo apt-get install python-matplotlib"
    exit 1
  fi

  cd ..
fi
>>>>>>> 90439efd
<|MERGE_RESOLUTION|>--- conflicted
+++ resolved
@@ -80,17 +80,8 @@
   continue
 fi
 
-<<<<<<< HEAD
-if [[ ${BUILD_WITH_JULIA:-"OFF"} == "ON" ]]; then
-  JlCxx_DIR=`julia --project=${MYDIR}/../julia -e 'using CxxWrap; print(joinpath(dirname(CxxWrap.jlcxx_path), "cmake", "JlCxx"))'`
-fi
-
-cmake -DPython_TARGET_VERSION=${PYVERSION} -DCMAKE_CXX_COMPILER=${CXX} -DJlCxx_DIR=$JlCxx_DIR ../open_spiel
-make -j$MAKE_NUM_PROCS
-=======
 PY_VERSION_MAJOR=$($PYBIN -c 'import sys; print(sys.version_info.major)')
 PYVERSION=$(python3 -c 'import sys; print(sys.version.split(" ")[0])')
->>>>>>> 90439efd
 
 TMPDIR="."
 VENV_DIR="$TMPDIR/venv"
@@ -113,6 +104,10 @@
   source $VENV_DIR/bin/activate
 fi
 
+if [[ ${BUILD_WITH_JULIA:-"OFF"} == "ON" ]]; then
+  JlCxx_DIR=`julia --project=${MYDIR}/../julia -e 'using CxxWrap; print(joinpath(dirname(CxxWrap.jlcxx_path), "cmake", "JlCxx"))'`
+fi
+
 # We only exit the virtualenv if we were asked to create one.
 function cleanup {
   if [[ ${FLAGS_virtualenv} -eq ${FLAGS_TRUE} ]]; then
@@ -130,14 +125,6 @@
   echo -e "\e[33mSkipping installation of requirements.txt.\e[0m"
 fi
 
-<<<<<<< HEAD
-# Test Julia
-if [[ ${BUILD_WITH_JULIA:-"OFF"} == "ON" ]]; then
-  julia --project=${MYDIR}/../julia -e 'using Pkg; Pkg.build(); Pkg.test()'
-fi
-
-cd ..
-=======
 
 if [[ ${FLAGS_build_with_pip} -eq ${FLAGS_TRUE} ]]; then
   # TODO(author2): We probably want to use `python3 -m pip install .` directly
@@ -158,7 +145,7 @@
 
   echo "Building and testing in $PWD using 'python' (version $PYVERSION)."
 
-  cmake -DPython_TARGET_VERSION=${PYVERSION} -DCMAKE_CXX_COMPILER=${CXX} ../open_spiel
+  cmake -DPython_TARGET_VERSION=${PYVERSION} -DCMAKE_CXX_COMPILER=${CXX} -DJlCxx_DIR=$JlCxx_DIR ../open_spiel
   make -j$MAKE_NUM_PROCS
 
   export PYTHONPATH=$PYTHONPATH:`pwd`/../open_spiel
@@ -175,6 +162,10 @@
     exit 1
   fi
 
+  if [[ ${BUILD_WITH_JULIA:-"OFF"} == "ON" ]]; then
+    echo "Building and testing Julia bindings..."
+    julia --project=${MYDIR}/../julia -e 'using Pkg; Pkg.build(); Pkg.test()'
+  fi
+
   cd ..
-fi
->>>>>>> 90439efd
+fi